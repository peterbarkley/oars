--- conflicted
+++ resolved
@@ -335,14 +335,13 @@
     @_log
     def prox(self, y, tau=1.0):
         return (y+tau*self.data)/(1+tau)
-<<<<<<< HEAD
-    
-=======
-
->>>>>>> 16ad8b62
+    
 class nullprox():
     def __init(self, data):
         self.shape = data.shape
+class nullprox():
+    def __init(self, data):
+        self.shape = data.shape
 
     def prox(self, y, tau=1.0):
         return y